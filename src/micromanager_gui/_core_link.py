--- conflicted
+++ resolved
@@ -13,42 +13,10 @@
 if TYPE_CHECKING:
     import numpy as np
     import useq
-<<<<<<< HEAD
 
     from ._main_window import MicroManagerGUI
     from ._slackbot._mm_slackbot import MMSlackBot
     from ._widgets._mda_widget import _MDAWidget
-
-DIALOG = Qt.WindowType.Dialog
-VIEWER_TEMP_DIR = None
-NO_R_BTN = (0, QTabBar.ButtonPosition.RightSide, None)
-NO_L_BTN = (0, QTabBar.ButtonPosition.LeftSide, None)
-
-RUN = "run"
-CANCEL = "cancel"
-PROGRESS = "progress"
-
-PROGRESS_EMOJI = ":page_facing_up:"
-WARNING_EMOJI = ":warning:"
-CANCEL_EMOJI = ":x:"
-RUN_EMOJI = ":rocket:"
-FINISHED_EMOJI = ":checkered_flag:"
-
-NOT_RUNNING_MSG = {"icon_emoji": WARNING_EMOJI, "text": "No MDA Sequence running!"}
-RUNNING_MSG = {"icon_emoji": WARNING_EMOJI, "text": "MDA Sequence already running!"}
-
-
-def _progress_message(event: useq.MDAEvent) -> dict[str, Any]:
-    """Return the progress message."""
-    pos_name = event.pos_name or f"p{event.index.get('p', 0)}"
-    idx = ", ".join(f"{k}:{v}" for k, v in event.index.items())
-    return {"icon_emoji": PROGRESS_EMOJI, "text": f"Status -> `{pos_name} ({idx})`"}
-=======
-
-    from ._main_window import MicroManagerGUI
-    from ._slackbot._mm_slackbot import MMSlackBot
-    from ._widgets._mda_widget import _MDAWidget
->>>>>>> fec49995
 
 DIALOG = Qt.WindowType.Dialog
 VIEWER_TEMP_DIR = None
