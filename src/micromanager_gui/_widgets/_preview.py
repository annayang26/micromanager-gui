--- conflicted
+++ resolved
@@ -1,11 +1,8 @@
 from __future__ import annotations
 
-<<<<<<< HEAD
-=======
 import json
 from pathlib import Path
 
->>>>>>> 784a723a
 import numpy as np
 import tifffile
 from fonticon_mdi6 import MDI6
@@ -240,11 +237,7 @@
             self._image_preview.image._data,
             imagej=True,
             # description=self._image_preview._meta, # TODO: ome-tiff
-<<<<<<< HEAD
-        )
-=======
         )
         # save meta as json
         dest = Path(path).with_suffix(".json")
-        dest.write_text(json.dumps(self._image_preview._meta))
->>>>>>> 784a723a
+        dest.write_text(json.dumps(self._image_preview._meta))