--- conflicted
+++ resolved
@@ -26,18 +26,13 @@
 ]
 dynamic = ["version"]
 dependencies = [
-<<<<<<< HEAD
     "pymmcore-widgets@git+https://github.com/fdrgsp/pymmcore-widgets.git@calcium",
-=======
-    "pymmcore-widgets@git+https://github.com/fdrgsp/pymmcore-widgets.git@viewer_v2_and_tensorstore",
->>>>>>> 7caa4723
     "pymmcore-plus >=0.10.2",
     "qtpy",
     "vispy",
     "zarr",
     "tifffile",
     "tqdm",
-<<<<<<< HEAD
     "pyyaml",
     "slack_bolt",
     "python-dotenv",
@@ -46,9 +41,6 @@
     "matplotlib",
     "mplcursors",
     "cellpose",
-=======
-    "pyyaml"
->>>>>>> 7caa4723
 ]
 
 # extras
