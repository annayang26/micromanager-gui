--- conflicted
+++ resolved
@@ -34,13 +34,8 @@
     "tifffile",
     "tqdm",
     "pyyaml",
-<<<<<<< HEAD
-    "python-dotenv",
-    "slack_bolt"
-=======
     "slack_bolt",
     "python-dotenv",
->>>>>>> 7cf287d1
 ]
 
 # extras
