--- conflicted
+++ resolved
@@ -26,24 +26,16 @@
 ]
 dynamic = ["version"]
 dependencies = [
-<<<<<<< HEAD
-    "pymmcore-widgets@git+https://github.com/fdrgsp/pymmcore-widgets.git@calcium",
-=======
     "pymmcore-widgets@git+https://github.com/fdrgsp/pymmcore-widgets.git@viewer_v2_and_tensorstore",
->>>>>>> 784a723a
     "pymmcore-plus@git+https://github.com/fdrgsp/pymmcore-plus.git@add_tensorstore_to_runner",
     "qtpy",
     "vispy",
     "zarr",
     "tifffile",
     "tqdm",
-<<<<<<< HEAD
     "pyyaml",
-    "pyfirmata2",
     "rich",
-=======
     "pyyaml"
->>>>>>> 784a723a
 ]
 
 # extras
@@ -186,9 +178,5 @@
 # [tool.cibuildwheel.environment]
 # HATCH_BUILD_HOOKS_ENABLE = "1"
 
-<<<<<<< HEAD
-[tool.typos.default]
-=======
 [tool.typos.default] 
->>>>>>> 784a723a
 extend-ignore-identifiers-re = ["(?i)nd2?.*", "(?i)ome"]